# Copyright (C) 2024 Intel Corporation
# SPDX-License-Identifier: Apache-2.0

services:
  whisper-service:
    image: ${REGISTRY:-opea}/whisper:${TAG:-latest}
    container_name: whisper-service
    ports:
      - "7066:7066"
    ipc: host
    environment:
      no_proxy: ${no_proxy}
      http_proxy: ${http_proxy}
      https_proxy: ${https_proxy}
    restart: unless-stopped
  speecht5-service:
    image: ${REGISTRY:-opea}/speecht5:${TAG:-latest}
    container_name: speecht5-service
    ports:
      - "7055:7055"
    ipc: host
    environment:
      no_proxy: ${no_proxy}
      http_proxy: ${http_proxy}
      https_proxy: ${https_proxy}
    restart: unless-stopped
  tgi-service:
    image: ghcr.io/huggingface/text-generation-inference:2.4.0-intel-cpu
    container_name: tgi-service
    ports:
      - "3006:80"
    volumes:
      - "./data:/data"
    shm_size: 1g
    environment:
      no_proxy: ${no_proxy}
      http_proxy: ${http_proxy}
      https_proxy: ${https_proxy}
      HF_TOKEN: ${HUGGINGFACEHUB_API_TOKEN}
      host_ip: ${host_ip}
    healthcheck:
      test: ["CMD-SHELL", "curl -f http://$host_ip:3006/health || exit 1"]
      interval: 10s
      timeout: 10s
      retries: 100
    command: --model-id ${LLM_MODEL_ID} --cuda-graphs 0
<<<<<<< HEAD
  llm:
    image: ${REGISTRY:-opea}/llm-tgi:${TAG:-latest}
    container_name: llm-tgi-server
    depends_on:
      tgi-service:
        condition: service_healthy
    ports:
      - "3007:9000"
    ipc: host
    environment:
      no_proxy: ${no_proxy}
      http_proxy: ${http_proxy}
      https_proxy: ${https_proxy}
      LLM_ENDPOINT: ${TGI_LLM_ENDPOINT}
      LLM_MODEL_ID: ${LLM_MODEL_ID}
      HUGGINGFACEHUB_API_TOKEN: ${HUGGINGFACEHUB_API_TOKEN}
    restart: unless-stopped
=======
>>>>>>> cc1d97f8
  audioqna-xeon-backend-server:
    image: ${REGISTRY:-opea}/audioqna:${TAG:-latest}
    container_name: audioqna-xeon-backend-server
    depends_on:
      - whisper-service
      - tgi-service
      - speecht5-service
    ports:
      - "3008:8888"
    environment:
      - no_proxy=${no_proxy}
      - https_proxy=${https_proxy}
      - http_proxy=${http_proxy}
      - MEGA_SERVICE_HOST_IP=${MEGA_SERVICE_HOST_IP}
      - WHISPER_SERVER_HOST_IP=${WHISPER_SERVER_HOST_IP}
      - WHISPER_SERVER_PORT=${WHISPER_SERVER_PORT}
      - LLM_SERVER_HOST_IP=${LLM_SERVER_HOST_IP}
      - LLM_SERVER_PORT=${LLM_SERVER_PORT}
      - SPEECHT5_SERVER_HOST_IP=${SPEECHT5_SERVER_HOST_IP}
      - SPEECHT5_SERVER_PORT=${SPEECHT5_SERVER_PORT}
    ipc: host
    restart: always
  audioqna-xeon-ui-server:
    image: ${REGISTRY:-opea}/audioqna-ui:${TAG:-latest}
    container_name: audioqna-xeon-ui-server
    depends_on:
      - audioqna-xeon-backend-server
    ports:
      - "5173:5173"
    environment:
      - no_proxy=${no_proxy}
      - https_proxy=${https_proxy}
      - http_proxy=${http_proxy}
      - CHAT_URL=${BACKEND_SERVICE_ENDPOINT}
    ipc: host
    restart: always

networks:
  default:
    driver: bridge<|MERGE_RESOLUTION|>--- conflicted
+++ resolved
@@ -44,26 +44,6 @@
       timeout: 10s
       retries: 100
     command: --model-id ${LLM_MODEL_ID} --cuda-graphs 0
-<<<<<<< HEAD
-  llm:
-    image: ${REGISTRY:-opea}/llm-tgi:${TAG:-latest}
-    container_name: llm-tgi-server
-    depends_on:
-      tgi-service:
-        condition: service_healthy
-    ports:
-      - "3007:9000"
-    ipc: host
-    environment:
-      no_proxy: ${no_proxy}
-      http_proxy: ${http_proxy}
-      https_proxy: ${https_proxy}
-      LLM_ENDPOINT: ${TGI_LLM_ENDPOINT}
-      LLM_MODEL_ID: ${LLM_MODEL_ID}
-      HUGGINGFACEHUB_API_TOKEN: ${HUGGINGFACEHUB_API_TOKEN}
-    restart: unless-stopped
-=======
->>>>>>> cc1d97f8
   audioqna-xeon-backend-server:
     image: ${REGISTRY:-opea}/audioqna:${TAG:-latest}
     container_name: audioqna-xeon-backend-server

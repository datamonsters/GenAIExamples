--- conflicted
+++ resolved
@@ -19,13 +19,10 @@
 
 ### 3. Build LLM Image
 
-<<<<<<< HEAD
 ```bash
 docker build --no-cache -t opea/llm-tgi:latest --build-arg https_proxy=$https_proxy --build-arg http_proxy=$http_proxy -f comps/llms/src/text-generation/Dockerfile .
 ```
-=======
 Intel Xeon optimized image hosted in huggingface repo will be used for TGI service: ghcr.io/huggingface/tgi-gaudi:2.0.6 (https://github.com/huggingface/tgi-gaudi)
->>>>>>> cc1d97f8
 
 ### 4. Build TTS Image
 

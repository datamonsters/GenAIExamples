# Build Mega Service of AvatarChatbot on Xeon

This document outlines the deployment process for a AvatarChatbot application utilizing the [GenAIComps](https://github.com/opea-project/GenAIComps.git) microservice pipeline on Intel Xeon server.

## 🚀 Build Docker images

### 1. Source Code install GenAIComps

```bash
git clone https://github.com/opea-project/GenAIComps.git
cd GenAIComps
```

### 2. Build ASR Image

```bash
docker build -t opea/whisper:latest --build-arg https_proxy=$https_proxy --build-arg http_proxy=$http_proxy -f comps/asr/src/integrations/dependency/whisper/Dockerfile .
```

### 3. Build LLM Image

<<<<<<< HEAD
```bash
docker build --no-cache -t opea/llm-tgi:latest --build-arg https_proxy=$https_proxy --build-arg http_proxy=$http_proxy -f comps/llms/src/text-generation/Dockerfile .
```
=======
Intel Xeon optimized image hosted in huggingface repo will be used for TGI service: ghcr.io/huggingface/text-generation-inference:2.4.0-intel-cpu (https://github.com/huggingface/text-generation-inference)
>>>>>>> cc1d97f8

### 4. Build TTS Image

```bash
docker build -t opea/speecht5:latest --build-arg https_proxy=$https_proxy --build-arg http_proxy=$http_proxy -f comps/tts/src/integrations/dependency/speecht5/Dockerfile .
```

### 5. Build Animation Image

```bash
docker build -t opea/wav2lip:latest --build-arg https_proxy=$https_proxy --build-arg http_proxy=$http_proxy -f comps/animation/src/integration/dependency/Dockerfile .

docker build -t opea/animation:latest --build-arg https_proxy=$https_proxy --build-arg http_proxy=$http_proxy -f comps/animation/src/Dockerfile .
```

### 6. Build MegaService Docker Image

To construct the Mega Service, we utilize the [GenAIComps](https://github.com/opea-project/GenAIComps.git) microservice pipeline within the `audioqna.py` Python script. Build the MegaService Docker image using the command below:

```bash
git clone https://github.com/opea-project/GenAIExamples.git
cd GenAIExamples/AvatarChatbot/
docker build --no-cache -t opea/avatarchatbot:latest --build-arg https_proxy=$https_proxy --build-arg http_proxy=$http_proxy -f Dockerfile .
```

Then run the command `docker images`, you will have following images ready:

1. `opea/whisper:latest`
2. `opea/speecht5:latest`
3. `opea/wav2lip:latest`
4. `opea/animation:latest`
5. `opea/avatarchatbot:latest`

## 🚀 Set the environment variables

Before starting the services with `docker compose`, you have to recheck the following environment variables.

```bash
export HUGGINGFACEHUB_API_TOKEN=<your_hf_token>
export host_ip=$(hostname -I | awk '{print $1}')

export LLM_MODEL_ID=Intel/neural-chat-7b-v3-3

export WAV2LIP_ENDPOINT=http://$host_ip:7860

export MEGA_SERVICE_HOST_IP=${host_ip}
export WHISPER_SERVER_HOST_IP=${host_ip}
export WHISPER_SERVER_PORT=7066
export SPEECHT5_SERVER_HOST_IP=${host_ip}
export SPEECHT5_SERVER_PORT=7055
export LLM_SERVER_HOST_IP=${host_ip}
export LLM_SERVER_PORT=3006
export ANIMATION_SERVICE_HOST_IP=${host_ip}
export ANIMATION_SERVICE_PORT=3008

export MEGA_SERVICE_PORT=8888
```

- Xeon CPU

```bash
export DEVICE="cpu"
export WAV2LIP_PORT=7860
export INFERENCE_MODE='wav2lip_only'
export CHECKPOINT_PATH='/usr/local/lib/python3.11/site-packages/Wav2Lip/checkpoints/wav2lip_gan.pth'
export FACE="assets/img/avatar1.jpg"
# export AUDIO='assets/audio/eg3_ref.wav' # audio file path is optional, will use base64str in the post request as input if is 'None'
export AUDIO='None'
export FACESIZE=96
export OUTFILE="/outputs/result.mp4"
export GFPGAN_MODEL_VERSION=1.4 # latest version, can roll back to v1.3 if needed
export UPSCALE_FACTOR=1
export FPS=10
```

## 🚀 Start the MegaService

```bash
cd GenAIExamples/AvatarChatbot/docker_compose/intel/cpu/xeon/
docker compose -f compose.yaml up -d
```

## 🚀 Test MicroServices

```bash
# whisper service
curl http://${host_ip}:7066/v1/asr \
  -X POST \
  -d '{"audio": "UklGRigAAABXQVZFZm10IBIAAAABAAEARKwAAIhYAQACABAAAABkYXRhAgAAAAEA"}' \
  -H 'Content-Type: application/json'

# tgi service
curl http://${host_ip}:3006/generate \
  -X POST \
  -d '{"inputs":"What is Deep Learning?","parameters":{"max_new_tokens":17, "do_sample": true}}' \
  -H 'Content-Type: application/json'

# speecht5 service
curl http://${host_ip}:7055/v1/tts \
  -X POST \
  -d '{"text": "Who are you?"}' \
  -H 'Content-Type: application/json'

# wav2lip service
cd ../../../..
curl http://${host_ip}:7860/v1/wav2lip \
  -X POST \
  -d @assets/audio/sample_minecraft.json \
  -H 'Content-Type: application/json'

# animation microservice
curl http://${host_ip}:3008/v1/animation \
  -X POST \
  -d @assets/audio/sample_question.json \
  -H "Content-Type: application/json"

```

## 🚀 Test MegaService

```bash
curl http://${host_ip}:3009/v1/avatarchatbot \
  -X POST \
  -d @assets/audio/sample_whoareyou.json \
  -H 'Content-Type: application/json'
```

If the megaservice is running properly, you should see the following output:

```bash
"/outputs/result.mp4"
```

The output file will be saved in the current working directory, as `${PWD}` is mapped to `/outputs` inside the wav2lip-service Docker container.

## Gradio UI

```bash
cd $WORKPATH/GenAIExamples/AvatarChatbot
python3 ui/gradio/app_gradio_demo_avatarchatbot.py
```

The UI can be viewed at http://${host_ip}:7861  
<img src="../../../../assets/img/UI.png" alt="UI Example" width="60%">  
In the current version v1.0, you need to set the avatar figure image/video and the DL model choice in the environment variables before starting AvatarChatbot backend service and running the UI. Please just customize the audio question in the UI.  
\*\* We will enable change of avatar figure between runs in v2.0

## Troubleshooting

```bash
cd GenAIExamples/AvatarChatbot/tests
export IMAGE_REPO="opea"
export IMAGE_TAG="latest"
export HUGGINGFACEHUB_API_TOKEN=<your_hf_token>

test_avatarchatbot_on_xeon.sh
```<|MERGE_RESOLUTION|>--- conflicted
+++ resolved
@@ -19,13 +19,7 @@
 
 ### 3. Build LLM Image
 
-<<<<<<< HEAD
-```bash
-docker build --no-cache -t opea/llm-tgi:latest --build-arg https_proxy=$https_proxy --build-arg http_proxy=$http_proxy -f comps/llms/src/text-generation/Dockerfile .
-```
-=======
 Intel Xeon optimized image hosted in huggingface repo will be used for TGI service: ghcr.io/huggingface/text-generation-inference:2.4.0-intel-cpu (https://github.com/huggingface/text-generation-inference)
->>>>>>> cc1d97f8
 
 ### 4. Build TTS Image
 
